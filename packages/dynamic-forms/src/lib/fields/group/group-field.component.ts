import {
  ChangeDetectionStrategy,
  Component,
  computed,
  DestroyRef,
  inject,
  Injector,
  input,
  linkedSignal,
  runInInjectionContext,
  untracked,
} from '@angular/core';
import { NgComponentOutlet } from '@angular/common';
import { outputFromObservable, toObservable } from '@angular/core/rxjs-interop';
import { derivedFromDeferred } from '../../utils/derived-from-deferred/derived-from-deferred';
import { createFieldResolutionPipe, ResolvedField } from '../../utils/resolve-field/resolve-field';
import { emitComponentInitialized } from '../../utils/emit-initialization/emit-initialization';
import { explicitEffect } from 'ngxtension/explicit-effect';
import { keyBy, mapValues, memoize } from '../../utils/object-utils';
import { DYNAMIC_FORM_LOGGER } from '../../providers/features/logger/logger.token';
import { GroupField } from '../../definitions/default/group-field';
import { injectFieldRegistry } from '../../utils/inject-field-registry/inject-field-registry';
import { FieldTypeDefinition } from '../../models/field-type';
import { FieldTree, form } from '@angular/forms/signals';
import { FieldDef } from '../../definitions/base/field-def';
import { FieldSignalContext } from '../../mappers/types';
import { FIELD_SIGNAL_CONTEXT } from '../../models/field-signal-context.token';
import { getFieldDefaultValue } from '../../utils/default-value/default-value';
import { createSchemaFromFields } from '../../core/schema-builder';
import { EventBus } from '../../events/event.bus';
import { SubmitEvent } from '../../events/constants/submit.event';
import { flattenFields } from '../../utils/flattener/field-flattener';

/**
 * Container component for rendering nested form groups.
 *
 * Creates a scoped form context with its own validation state.
 * Child fields receive a FIELD_SIGNAL_CONTEXT scoped to this group's form instance.
 * Group values are nested under the group's key in the parent form.
 */
@Component({
  selector: 'fieldset[group-field]',
  imports: [NgComponentOutlet],
  template: `
    @for (field of resolvedFields(); track field.key) {
      <ng-container *ngComponentOutlet="field.component; injector: field.injector; inputs: field.inputs()" />
    }
  `,
  styleUrl: './group-field.component.scss',
  host: {
    class: 'df-field df-group',
    role: 'group',
    '[class.disabled]': 'disabled()',
    '[id]': '`${key()}`',
    '[attr.data-testid]': 'key()',
  },
  changeDetection: ChangeDetectionStrategy.OnPush,
})
export default class GroupFieldComponent<TModel extends Record<string, unknown> = Record<string, unknown>> {
  // ─────────────────────────────────────────────────────────────────────────────
  // Dependencies
  // ─────────────────────────────────────────────────────────────────────────────

  private readonly destroyRef = inject(DestroyRef);
  private readonly fieldRegistry = injectFieldRegistry();
  private readonly parentFieldSignalContext = inject(FIELD_SIGNAL_CONTEXT) as FieldSignalContext<TModel>;
  private readonly injector = inject(Injector);
  private readonly eventBus = inject(EventBus);
  private readonly logger = inject(DYNAMIC_FORM_LOGGER);

  // ─────────────────────────────────────────────────────────────────────────────
  // Memoized Functions
  // ─────────────────────────────────────────────────────────────────────────────

  private readonly memoizedFlattenFields = memoize(
    (fields: readonly FieldDef<unknown>[], registry: Map<string, FieldTypeDefinition>) => flattenFields([...fields], registry),
    {
      resolver: (fields, registry) =>
        JSON.stringify(fields.map((f) => ({ key: f.key, type: f.type }))) + '_' + Array.from(registry.keys()).sort().join(','),
      maxSize: 10,
    },
  );

  private readonly memoizedKeyBy = memoize(<T extends { key: string }>(fields: T[]) => keyBy(fields, 'key'), {
    resolver: (fields) => fields.map((f) => f.key).join(','),
    maxSize: 10,
  });

  private readonly memoizedDefaultValues = memoize(
    <T extends FieldDef<unknown>>(fieldsById: Record<string, T>, registry: Map<string, FieldTypeDefinition>) =>
      mapValues(fieldsById, (field) => getFieldDefaultValue(field, registry)),
    {
      resolver: (fieldsById, registry) => Object.keys(fieldsById).sort().join(',') + '_' + Array.from(registry.keys()).sort().join(','),
      maxSize: 10,
    },
  );

  // ─────────────────────────────────────────────────────────────────────────────
  // Inputs
  // ─────────────────────────────────────────────────────────────────────────────

  field = input.required<GroupField>();
  key = input.required<string>();

  // ─────────────────────────────────────────────────────────────────────────────
  // Computed Signals
  // ─────────────────────────────────────────────────────────────────────────────

  private readonly rawFieldRegistry = computed(() => this.fieldRegistry.raw);

  private readonly formSetup = computed(() => {
    const groupField = this.field();
    const registry = this.rawFieldRegistry();

    if (groupField.fields && groupField.fields.length > 0) {
      const flattenedFields = this.memoizedFlattenFields(groupField.fields, registry);
      const fieldsById = this.memoizedKeyBy(flattenedFields);
      const defaultValues = this.memoizedDefaultValues(fieldsById, registry);

      return {
        fields: flattenedFields,
        originalFields: groupField.fields,
        defaultValues,
        registry,
      };
    }

    return {
      fields: [],
      originalFields: [],
      defaultValues: {},
      registry,
    };
  });

  readonly defaultValues = linkedSignal(() => this.formSetup().defaultValues);

  private readonly entity = linkedSignal(() => {
    const parentValue = this.parentFieldSignalContext.value();
    const groupKey = this.field().key;
    const defaults = this.defaultValues();
    const groupValue = (parentValue as Record<string, unknown>)?.[groupKey] || {};
    return { ...defaults, ...groupValue };
  });

  private readonly form = computed(() => {
    return runInInjectionContext(this.injector, () => {
      const setup = this.formSetup();

      if (setup.fields.length > 0) {
        const schema = createSchemaFromFields(setup.fields, setup.registry);
        return untracked(() => form(this.entity, schema));
      }

      return untracked(() => form(this.entity));
    });
  });

  // ─────────────────────────────────────────────────────────────────────────────
  // Public State Signals
  // ─────────────────────────────────────────────────────────────────────────────

  readonly formValue = computed(() => this.entity());
  readonly valid = computed(() => this.form()().valid());
  readonly invalid = computed(() => this.form()().invalid());
  readonly dirty = computed(() => this.form()().dirty());
  readonly touched = computed(() => this.form()().touched());
  readonly errors = computed(() => this.form()().errors());
  readonly disabled = computed(() => this.form()().disabled());

<<<<<<< HEAD
  /**
   * Get the nested FieldTree from the parent form for this group.
   * This allows child fields to update the parent form directly,
   * avoiding the need for separate form synchronization.
   *
   * Uses direct bracket notation to access child FieldTrees from the parent form.
   * Angular Signal Forms FieldTree supports indexing: form['fieldKey'] returns FieldTree<T>
   */
  private readonly nestedFieldTree = computed(() => {
    const parentForm = this.parentFieldSignalContext.form();
    const groupKey = this.field().key;
    return (parentForm as unknown as Record<string, FieldTree<unknown>>)[groupKey] ?? null;
  });
=======
  private readonly nestedFieldTree = computed((): FieldTree<Record<string, unknown>> => {
    const parentForm = this.parentFieldSignalContext.form as Record<string, FieldTree<Record<string, unknown>>>;
    const groupKey = this.field().key;
    const child = parentForm[groupKey];
>>>>>>> 51920d2a

    if (!child) {
      throw new Error(
        `[Dynamic Forms] Group field "${groupKey}" not found in parent form. ` + `Ensure the parent form schema includes this group field.`,
      );
    }

    return child;
  });

  private readonly groupInjector = computed(() => {
    const groupFieldSignalContext: FieldSignalContext<Record<string, unknown>> = {
      injector: this.injector,
      value: this.parentFieldSignalContext.value,
      defaultValues: this.defaultValues,
      form: this.nestedFieldTree(),
      defaultValidationMessages: this.parentFieldSignalContext.defaultValidationMessages,
    };

    return Injector.create({
      parent: this.injector,
      providers: [{ provide: FIELD_SIGNAL_CONTEXT, useValue: groupFieldSignalContext }],
    });
  });

  // ─────────────────────────────────────────────────────────────────────────────
  // Outputs
  // ─────────────────────────────────────────────────────────────────────────────

  readonly validityChange = outputFromObservable(toObservable(this.valid));
  readonly dirtyChange = outputFromObservable(toObservable(this.dirty));
  readonly submitted = outputFromObservable(this.eventBus.on<SubmitEvent>('submit'));

  // ─────────────────────────────────────────────────────────────────────────────
  // Field Resolution
  // ─────────────────────────────────────────────────────────────────────────────

  private readonly fieldsSource = computed(() => this.formSetup().fields);

  protected readonly resolvedFields = derivedFromDeferred(
    this.fieldsSource,
<<<<<<< HEAD
    pipe(
      switchMap((fields) => {
        if (!fields || fields.length === 0) {
          return of([] as (ResolvedField | undefined)[]);
        }
        const groupKey = this.field().key;
        const context = {
          loadTypeComponent: (type: string) => this.fieldRegistry.loadTypeComponent(type),
          registry: this.rawFieldRegistry(),
          injector: this.groupInjector(),
          destroyRef: this.destroyRef,
          onError: (fieldDef: FieldDef<unknown>, error: unknown) => {
            const fieldKey = fieldDef.key || '<no key>';
            this.logger.error(
              `Failed to load component for field type '${fieldDef.type}' (key: ${fieldKey}) ` +
                `within group '${groupKey}'. Ensure the field type is registered in your field registry.`,
              error,
            );
          },
        };
        return forkJoin(fields.map((f) => resolveField(f, context)));
      }),
      map((fields) => fields.filter((f): f is ResolvedField => f !== undefined)),
      scan(reconcileFields, [] as ResolvedField[]),
    ),
=======
    createFieldResolutionPipe(() => ({
      loadTypeComponent: (type: string) => this.fieldRegistry.loadTypeComponent(type),
      registry: this.rawFieldRegistry(),
      injector: this.groupInjector(),
      destroyRef: this.destroyRef,
      onError: (fieldDef: FieldDef<unknown>, error: unknown) => {
        const fieldKey = fieldDef.key || '<no key>';
        this.logger.error(
          `Failed to load component for field type '${fieldDef.type}' (key: ${fieldKey}) ` +
            `within group '${this.field().key}'. Ensure the field type is registered in your field registry.`,
          error,
        );
      },
    })),
>>>>>>> 51920d2a
    { initialValue: [] as ResolvedField[], injector: this.injector },
  );

  // ─────────────────────────────────────────────────────────────────────────────
  // Constructor
  // ─────────────────────────────────────────────────────────────────────────────

  constructor() {
    this.setupEffects();
  }

  // ─────────────────────────────────────────────────────────────────────────────
  // Private Methods
  // ─────────────────────────────────────────────────────────────────────────────

  private setupEffects(): void {
    // Emit initialization event when fields are resolved
    explicitEffect([this.resolvedFields], ([fields]) => {
      if (fields.length > 0) {
        emitComponentInitialized(this.eventBus, 'group', this.field().key, this.injector);
      }
    });
  }
}

export { GroupFieldComponent };<|MERGE_RESOLUTION|>--- conflicted
+++ resolved
@@ -168,26 +168,10 @@
   readonly errors = computed(() => this.form()().errors());
   readonly disabled = computed(() => this.form()().disabled());
 
-<<<<<<< HEAD
-  /**
-   * Get the nested FieldTree from the parent form for this group.
-   * This allows child fields to update the parent form directly,
-   * avoiding the need for separate form synchronization.
-   *
-   * Uses direct bracket notation to access child FieldTrees from the parent form.
-   * Angular Signal Forms FieldTree supports indexing: form['fieldKey'] returns FieldTree<T>
-   */
-  private readonly nestedFieldTree = computed(() => {
-    const parentForm = this.parentFieldSignalContext.form();
-    const groupKey = this.field().key;
-    return (parentForm as unknown as Record<string, FieldTree<unknown>>)[groupKey] ?? null;
-  });
-=======
   private readonly nestedFieldTree = computed((): FieldTree<Record<string, unknown>> => {
     const parentForm = this.parentFieldSignalContext.form as Record<string, FieldTree<Record<string, unknown>>>;
     const groupKey = this.field().key;
     const child = parentForm[groupKey];
->>>>>>> 51920d2a
 
     if (!child) {
       throw new Error(
@@ -229,33 +213,6 @@
 
   protected readonly resolvedFields = derivedFromDeferred(
     this.fieldsSource,
-<<<<<<< HEAD
-    pipe(
-      switchMap((fields) => {
-        if (!fields || fields.length === 0) {
-          return of([] as (ResolvedField | undefined)[]);
-        }
-        const groupKey = this.field().key;
-        const context = {
-          loadTypeComponent: (type: string) => this.fieldRegistry.loadTypeComponent(type),
-          registry: this.rawFieldRegistry(),
-          injector: this.groupInjector(),
-          destroyRef: this.destroyRef,
-          onError: (fieldDef: FieldDef<unknown>, error: unknown) => {
-            const fieldKey = fieldDef.key || '<no key>';
-            this.logger.error(
-              `Failed to load component for field type '${fieldDef.type}' (key: ${fieldKey}) ` +
-                `within group '${groupKey}'. Ensure the field type is registered in your field registry.`,
-              error,
-            );
-          },
-        };
-        return forkJoin(fields.map((f) => resolveField(f, context)));
-      }),
-      map((fields) => fields.filter((f): f is ResolvedField => f !== undefined)),
-      scan(reconcileFields, [] as ResolvedField[]),
-    ),
-=======
     createFieldResolutionPipe(() => ({
       loadTypeComponent: (type: string) => this.fieldRegistry.loadTypeComponent(type),
       registry: this.rawFieldRegistry(),
@@ -270,7 +227,6 @@
         );
       },
     })),
->>>>>>> 51920d2a
     { initialValue: [] as ResolvedField[], injector: this.injector },
   );
 
