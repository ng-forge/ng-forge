--- conflicted
+++ resolved
@@ -104,33 +104,6 @@
 
   protected readonly resolvedFields = derivedFromDeferred(
     this.fieldsSource,
-<<<<<<< HEAD
-    pipe(
-      switchMap((fields) => {
-        if (!fields || fields.length === 0) {
-          return of([] as (ResolvedField | undefined)[]);
-        }
-        const pageKey = this.field().key;
-        const context = {
-          loadTypeComponent: (type: string) => this.fieldRegistry.loadTypeComponent(type),
-          registry: this.rawFieldRegistry(),
-          injector: this.injector,
-          destroyRef: this.destroyRef,
-          onError: (fieldDef: FieldDef<unknown>, error: unknown) => {
-            const fieldKey = fieldDef.key || '<no key>';
-            this.logger.error(
-              `Failed to load component for field type '${fieldDef.type}' (key: ${fieldKey}) ` +
-                `within page '${pageKey}'. Ensure the field type is registered in your field registry.`,
-              error,
-            );
-          },
-        };
-        return forkJoin(fields.map((f) => resolveField(f as FieldDef<unknown>, context)));
-      }),
-      map((fields) => fields.filter((f): f is ResolvedField => f !== undefined)),
-      scan(reconcileFields, [] as ResolvedField[]),
-    ),
-=======
     createFieldResolutionPipe(() => ({
       loadTypeComponent: (type: string) => this.fieldRegistry.loadTypeComponent(type),
       registry: this.rawFieldRegistry(),
@@ -145,7 +118,6 @@
         );
       },
     })),
->>>>>>> 51920d2a
     { initialValue: [] as ResolvedField[], injector: this.injector },
   );
 
