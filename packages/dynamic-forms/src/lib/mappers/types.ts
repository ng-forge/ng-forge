<<<<<<< HEAD
import { FieldDef } from '../definitions';
=======
import { FieldDef } from '../definitions/base/field-def';
>>>>>>> b086934d
import { Binding, Injector, Signal, WritableSignal } from '@angular/core';
import { form } from '@angular/forms/signals';
import { ValidationMessages } from '../models/validation-types';
import { FormOptions } from '../models/form-config';

/**
 * Field signal context contains the "nervous system" of the dynamic form.
 *
 * This context is provided via the FIELD_SIGNAL_CONTEXT injection token and
 * gives mappers and components access to:
 * - The form instance and structure
 * - Current form values (as signals)
 * - Default values
 * - Validation messages
 * - Form options (for button behavior configuration)
 * - The injector for creating components
 *
 * Container fields (Group, Array) create scoped contexts with nested forms.
 */
export interface FieldSignalContext<TModel = unknown> {
  injector: Injector;
  value: WritableSignal<Partial<TModel> | undefined>;
  defaultValues: () => TModel;
  // TODO: enhance this type to support field tree from nested forms (to avoid () => formRef)
  form: ReturnType<typeof form<TModel>>;
  defaultValidationMessages?: ValidationMessages;
  /**
   * Form-level options including button behavior configuration.
   * Used by button mappers to determine disabled state defaults.
   */
  formOptions?: FormOptions;
  /**
   * Signal indicating current page validity (for paged forms).
   * Used by next button to determine disabled state.
   */
  currentPageValid?: Signal<boolean>;
}

/**
 * Array context information for fields rendered within arrays.
 *
 * This metadata is passed as an input binding to components rendered inside array fields,
 * providing context about their position and parent array.
 */
export interface ArrayContext {
  /** The key of the parent array field */
  arrayKey: string;
  /**
   * The index of this item within the array.
   * This is a Signal (via linkedSignal) that automatically updates when items are
   * added/removed, allowing index-dependent logic to react without component recreation.
   */
  index: Signal<number>;
  /** The current form value for token resolution */
  formValue: unknown;
  /** The array field definition */
  field: FieldDef<unknown>;
}

/**
 * Mapper function type that converts a field definition to component bindings.
 *
 * Mappers run within an injection context and inject FIELD_SIGNAL_CONTEXT to
 * access the form's state and configuration.
 *
 * @example
 * ```typescript
 * export function myCustomMapper(fieldDef: MyFieldDef): Binding[] {
 *   const context = inject(FIELD_SIGNAL_CONTEXT);
 *   const form = context.form();
 *   // ... create bindings
 *   return bindings;
 * }
 * ```
 */
export type MapperFn<T extends FieldDef<unknown>> = (input: T) => Binding[];<|MERGE_RESOLUTION|>--- conflicted
+++ resolved
@@ -1,8 +1,4 @@
-<<<<<<< HEAD
-import { FieldDef } from '../definitions';
-=======
 import { FieldDef } from '../definitions/base/field-def';
->>>>>>> b086934d
 import { Binding, Injector, Signal, WritableSignal } from '@angular/core';
 import { form } from '@angular/forms/signals';
 import { ValidationMessages } from '../models/validation-types';
