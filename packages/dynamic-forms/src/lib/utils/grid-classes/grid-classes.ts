import { FieldDef } from '../../definitions/base/field-def';

/**
 * Cache for computed grid class strings.
 * Uses WeakMap keyed by field definition object for automatic cleanup.
 */
const gridClassCache = new WeakMap<FieldDef<unknown>, string>();

/**
 * Generates CSS class string for responsive grid layout based on field column configuration.
 *
 * Creates Bootstrap-style column classes for implementing responsive form layouts.
 * Validates column values to ensure they fall within the standard 12-column grid system.
 *
 * Results are memoized using WeakMap to avoid recomputation for the same field definition.
 *
 * @param fieldDef - Field definition containing column configuration
 * @returns CSS class string for grid layout, empty if no valid column configuration
 *
 * @example
 * ```typescript
 * // Full width field
 * const fullWidth = getGridClassString({ type: 'input', key: 'name', col: 12 });
 * // Returns: 'df-col-12'
 *
 * // Half width field
 * const halfWidth = getGridClassString({ type: 'input', key: 'email', col: 6 });
 * // Returns: 'df-col-6'
 *
 * // Invalid column value
 * const invalid = getGridClassString({ type: 'input', key: 'phone', col: 15 });
 * // Returns: ''
 * ```
 *
 * @example
 * ```typescript
 * // Usage in component template
 * @Component({
 *   template: `
 *     <div [class]="getGridClassString(field)" class="form-field">
 *       <!-- Field content -->
 *     </div>
 *   `
 * })
 * export class FieldComponent {
 *   field: FieldDef<unknown>;
 *   getGridClassString = getGridClassString;
 * }
 * ```
 *
 * @public
 */
export function getGridClassString(fieldDef: FieldDef<unknown>): string {
<<<<<<< HEAD
  // Check cache first
  const cached = gridClassCache.get(fieldDef);
  if (cached !== undefined) {
    return cached;
  }

  // Compute grid class string
  const classes: string[] = [];

  if (typeof fieldDef.col === 'number' && fieldDef.col > 0 && fieldDef.col <= 12) {
    classes.push(`df-col-${fieldDef.col}`);
  }

  const result = classes.join(' ');

  // Cache and return
  gridClassCache.set(fieldDef, result);
  return result;
=======
  if (typeof fieldDef.col === 'number' && Number.isInteger(fieldDef.col) && fieldDef.col > 0 && fieldDef.col <= 12) {
    return `df-col-${fieldDef.col}`;
  }
  return '';
>>>>>>> 51920d2a
}<|MERGE_RESOLUTION|>--- conflicted
+++ resolved
@@ -51,7 +51,6 @@
  * @public
  */
 export function getGridClassString(fieldDef: FieldDef<unknown>): string {
-<<<<<<< HEAD
   // Check cache first
   const cached = gridClassCache.get(fieldDef);
   if (cached !== undefined) {
@@ -59,21 +58,13 @@
   }
 
   // Compute grid class string
-  const classes: string[] = [];
+  let result = '';
 
-  if (typeof fieldDef.col === 'number' && fieldDef.col > 0 && fieldDef.col <= 12) {
-    classes.push(`df-col-${fieldDef.col}`);
+  if (typeof fieldDef.col === 'number' && Number.isInteger(fieldDef.col) && fieldDef.col > 0 && fieldDef.col <= 12) {
+    result = `df-col-${fieldDef.col}`;
   }
-
-  const result = classes.join(' ');
 
   // Cache and return
   gridClassCache.set(fieldDef, result);
   return result;
-=======
-  if (typeof fieldDef.col === 'number' && Number.isInteger(fieldDef.col) && fieldDef.col > 0 && fieldDef.col <= 12) {
-    return `df-col-${fieldDef.col}`;
-  }
-  return '';
->>>>>>> 51920d2a
 }