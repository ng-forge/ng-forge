--- conflicted
+++ resolved
@@ -70,17 +70,10 @@
         isSyncing = true;
         const newArray = [...currentArray];
         newArray[idx] = itemValue;
-<<<<<<< HEAD
-        // Type assertion is necessary: Angular Signal Forms expects the exact form value type,
-        // but we're constructing it dynamically. The spread preserves all properties and the
-        // array key is updated with the new value.
-        (parentForm.value.set as (value: unknown) => void)({ ...parentValue, [arrayKey]: newArray });
-=======
         // Update the parent form with the new array value
         // The `as any` is required due to Angular Signal Forms' complex conditional types
         // eslint-disable-next-line @typescript-eslint/no-explicit-any
         parentForm().value.set({ ...parentValue, [arrayKey]: newArray } as any);
->>>>>>> 51920d2a
         isSyncing = false;
       }
     });
