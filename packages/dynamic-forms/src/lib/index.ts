/**
 * @ng-forge/dynamic-forms
 *
 * Dynamic forms library for Angular applications.
 *
 * ## Public API (for end users)
 * - DynamicForm component
 * - provideDynamicForm() for configuration
 * - FormConfig and field definition types
 * - Event classes (SubmitEvent, PageChangeEvent, etc.)
 *
 * ## Integration API (for UI library authors)
 * Import from '@ng-forge/dynamic-forms/integration' for:
 * - Specific field types (InputField, SelectField, etc.)
 * - Field mappers (valueFieldMapper, checkboxFieldMapper, etc.)
 * - Error utilities (createResolvedErrorsSignal, shouldShowErrors)
 *
 * ## Testing API
 * Import from '@ng-forge/dynamic-forms/testing' for:
 * - Test utilities and harnesses
 * - Form config builders for testing
 */

// ============================================================
// PUBLIC API - For end users
// ============================================================

// Core Component
export { DynamicForm } from './dynamic-form.component';

// Provider System
export { provideDynamicForm } from './providers';
export type { ExtractFieldDefs, ExtractFormValue } from './providers';

// Logger Feature
export { withLogger } from './providers/features/logger/with-logger';
export { LogLevel } from './providers/features/logger/log-level';
export type { DynamicFormLogger } from './providers/features/logger/logger.interface';
export type { LoggerFeatureOptions } from './providers/features/logger/with-logger';
export { DYNAMIC_FORM_LOGGER } from './providers/features/logger/logger.token';
<<<<<<< HEAD
=======
export { NoopLogger } from './providers/features/logger/noop-logger';
>>>>>>> 51920d2a

// Configuration Types
export type { CustomFnConfig, FormConfig, FormOptions } from './models';
export type { DynamicText, FieldOption, ValidationError, ValidationMessages } from './models';

// Submission Config
export type { SubmissionConfig, SubmissionActionResult, SubmitButtonOptions, NextButtonOptions } from './models';

// Form State Condition
export type { FormStateCondition } from './models';
export { isFormStateCondition } from './models';

// Button Logic Resolver
export { resolveSubmitButtonDisabled, resolveNextButtonDisabled } from './core/logic';
export type { ButtonLogicContext } from './core/logic';

// Abstract Base Field Types (for extension by UI libraries)
export type {
  BaseCheckedField,
  BaseValueField,
  CheckedFieldComponent,
  FieldComponent,
  FieldDef,
  FieldWithValidation,
  ValueFieldComponent,
  ValueType,
} from './definitions';
export { isCheckedField, isValueField } from './definitions';

// Built-in Container Field Types
export type { ArrayField, GroupField, PageField, RowField, TextField, TextElementType, TextProps } from './definitions/default';
export { isRowField } from './definitions/default';

// Validation Config Types
export type {
  AsyncValidatorConfig,
  BaseValidatorConfig,
  BuiltInValidatorConfig,
  CustomValidatorConfig,
  HttpValidatorConfig,
  ValidatorConfig,
} from './models';

// Validator Function Types (for customFnConfig)
export type { AsyncCustomValidator, CustomValidator, HttpCustomValidator } from './core/validation';

// Logic & Expression Types
export type { ConditionalExpression, EvaluationContext, LogicConfig } from './models';

// Schema Types
export type { SchemaApplicationConfig, SchemaDefinition } from './models';

// Registry Types (for module augmentation)
export type {
  AvailableFieldTypes,
  ContainerFieldTypes,
  DynamicFormFieldRegistry,
  ExtractField,
  FieldRegistryContainers,
  FieldRegistryLeaves,
  LeafFieldTypes,
  NarrowField,
  NarrowFields,
  RegisteredFieldTypes,
} from './models';

// Utility Types
export type {
  ArrayAllowedChildren,
  FieldPathAccess,
  FormMode,
  FormModeDetectionResult,
  GroupAllowedChildren,
  InferFormValue,
  PageAllowedChildren,
  Prettify,
  RowAllowedChildren,
  WithInputSignals,
} from './models';

// Type Guards
export { isArrayField, isContainerField, isDisplayOnlyField, isGroupField, isLeafField, isPageField, isValueBearingField } from './models';

// Events
export {
  AddArrayItemEvent,
  FormClearEvent,
  FormResetEvent,
  NextPageEvent,
  PageChangeEvent,
  PreviousPageEvent,
  RemoveArrayItemEvent,
  SubmitEvent,
} from './events';

export type { FormEvent, FormEventConstructor, TokenContext, ArrayItemContext } from './events';

// ============================================================
// INTERNAL EXPORTS - Used by integration entrypoint
// These are stable APIs for UI library authors
// ============================================================

// Base mapper utilities
export { baseFieldMapper, buildBaseInputs } from './mappers';
export { arrayFieldMapper, groupFieldMapper, pageFieldMapper, rowFieldMapper, textFieldMapper } from './mappers';
export type { ArrayContext, FieldSignalContext, MapperFn } from './mappers';

// Field Type Definition - for registering custom field types
export type { FieldTypeDefinition, ValueHandlingMode } from './models';
export { FIELD_REGISTRY } from './models';

// Signal Context - injection tokens for field components
export { ARRAY_CONTEXT, FIELD_SIGNAL_CONTEXT } from './models';

// Dynamic Text utilities
export { dynamicTextToObservable } from './utils';
export { DynamicTextPipe } from './pipes';

// Container Components - for building custom containers
export { ArrayFieldComponent, GroupFieldComponent, RowFieldComponent } from './fields';

// Validation utilities
export { applyValidator, applyValidators } from './core/validation';
export type { HttpResourceRequest } from './core/validation';

// FieldTree Utilities
export { getArrayLength } from './core/field-tree-utils';
export type { ArrayFieldTree } from './core/field-tree-utils';

// Event utilities
export { EventBus, resolveTokens } from './events';

// Registry Utilities
export { BUILT_IN_FIELDS } from './providers';

<<<<<<< HEAD
// Event Args Type
export type { EventArgs } from './definitions';
=======
// Object utilities (used by integration mappers)
export { omit } from './utils/object-utils';

// Interpolation utility (used by integration error utilities)
export { interpolateParams } from './utils/interpolate-params';
>>>>>>> 51920d2a
<|MERGE_RESOLUTION|>--- conflicted
+++ resolved
@@ -38,10 +38,7 @@
 export type { DynamicFormLogger } from './providers/features/logger/logger.interface';
 export type { LoggerFeatureOptions } from './providers/features/logger/with-logger';
 export { DYNAMIC_FORM_LOGGER } from './providers/features/logger/logger.token';
-<<<<<<< HEAD
-=======
 export { NoopLogger } from './providers/features/logger/noop-logger';
->>>>>>> 51920d2a
 
 // Configuration Types
 export type { CustomFnConfig, FormConfig, FormOptions } from './models';
@@ -177,13 +174,8 @@
 // Registry Utilities
 export { BUILT_IN_FIELDS } from './providers';
 
-<<<<<<< HEAD
-// Event Args Type
-export type { EventArgs } from './definitions';
-=======
 // Object utilities (used by integration mappers)
 export { omit } from './utils/object-utils';
 
 // Interpolation utility (used by integration error utilities)
-export { interpolateParams } from './utils/interpolate-params';
->>>>>>> 51920d2a
+export { interpolateParams } from './utils/interpolate-params';