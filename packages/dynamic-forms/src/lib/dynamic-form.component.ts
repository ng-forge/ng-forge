--- conflicted
+++ resolved
@@ -21,14 +21,8 @@
 import { FieldRendererDirective } from './directives/dynamic-form.directive';
 import { form, FormUiControl, submit } from '@angular/forms/signals';
 import { outputFromObservable, takeUntilDestroyed, toObservable, toSignal } from '@angular/core/rxjs-interop';
-<<<<<<< HEAD
 import { EMPTY, filter, forkJoin, from, map, of, ReplaySubject, switchMap, take } from 'rxjs';
-import { isEqual, memoize } from 'lodash-es';
-import { keyBy } from './utils/object-utils';
-=======
-import { filter, forkJoin, map, of, ReplaySubject, switchMap, take } from 'rxjs';
 import { keyBy, memoize, isEqual } from './utils/object-utils';
->>>>>>> b086934d
 import { mapFieldToBindings } from './utils/field-mapper/field-mapper';
 import { FIELD_SIGNAL_CONTEXT } from './models/field-signal-context.token';
 import { FieldTypeDefinition } from './models/field-type';
