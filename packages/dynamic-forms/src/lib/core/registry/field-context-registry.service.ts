--- conflicted
+++ resolved
@@ -114,8 +114,6 @@
       fieldPath,
       customFunctions: customFunctions || {},
       logger: this.logger,
-<<<<<<< HEAD
-=======
     };
   }
 
@@ -146,7 +144,6 @@
       fieldPath,
       customFunctions: customFunctions || {},
       logger: this.logger,
->>>>>>> 51920d2a
     };
   }
 }