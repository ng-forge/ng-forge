/* eslint-disable @typescript-eslint/no-explicit-any -- This file handles dynamic field types at runtime where `any` is appropriate */
import {
  disabled,
  email,
  hidden,
  max,
  maxLength,
  min,
  minLength,
  pattern,
  readonly,
  required,
  applyEach,
  schema,
} from '@angular/forms/signals';
import type { SchemaPath, SchemaPathTree } from '@angular/forms/signals';
import { FieldDef } from '../definitions/base/field-def';
import { FieldWithValidation } from '../definitions/base/field-with-validation';
import { applyValidator } from './validation/validator-factory';
import { applyLogic } from './logic/logic-applicator';
import { applySchema } from './schema-application';
import { isGroupField } from '../definitions/default/group-field';
import { isArrayField } from '../definitions/default/array-field';
import { isPageField } from '../definitions/default/page-field';
import { isRowField } from '../definitions/default/row-field';

// Type alias for schema path parameters
type AnySchemaPath = SchemaPath<unknown> | SchemaPathTree<unknown>;

// ============================================================================
// Type-safe validator application functions
// ============================================================================

interface StringValidationConfig {
  email?: boolean;
  minLength?: number;
  maxLength?: number;
  pattern?: string | RegExp;
}

interface NumberValidationConfig {
  min?: number;
  max?: number;
}

/**
 * Applies string-specific validators to a schema path.
 * This function is properly typed - no casts needed internally.
 */
function applyStringValidators(path: SchemaPath<string>, config: StringValidationConfig): void {
  if (config.email) {
    email(path);
  }
  if (config.minLength !== undefined) {
    minLength(path, config.minLength);
  }
  if (config.maxLength !== undefined) {
    maxLength(path, config.maxLength);
  }
<<<<<<< HEAD

  // Special handling for array fields - apply child field validations to the parent form schema
  if (isArrayField(fieldDef)) {
    mapArrayFieldToForm(fieldDef, fieldPath);
    return;
  }

  // Apply simple validation rules from field properties (backward compatibility)
  applySimpleValidationRules(validationField, fieldPath);

  // Apply advanced validators if they exist
  // Cross-field validators are skipped here (detected by validator-factory)
  // and applied at form level via validateTree
  if (validationField.validators) {
    validationField.validators.forEach((validatorConfig) => {
      applyValidator(validatorConfig, fieldPath as SchemaPath<unknown> | SchemaPathTree<unknown>);
    });
=======
  if (config.pattern) {
    const regex = typeof config.pattern === 'string' ? new RegExp(config.pattern) : config.pattern;
    pattern(path, regex);
>>>>>>> 51920d2a
  }
}

/**
 * Applies number-specific validators to a schema path.
 * This function is properly typed - no casts needed internally.
 */
function applyNumberValidators(path: SchemaPath<number>, config: NumberValidationConfig): void {
  if (config.min !== undefined) {
    min(path, config.min);
  }
<<<<<<< HEAD

  // Apply schemas if they exist
  if (validationField.schemas) {
    validationField.schemas.forEach((schemaConfig) => {
      applySchema(schemaConfig, fieldPath as SchemaPath<unknown> | SchemaPathTree<unknown>);
    });
=======
  if (config.max !== undefined) {
    max(path, config.max);
>>>>>>> 51920d2a
  }
}

/**
 * Extracts string validation config from a field definition.
 * Returns undefined if no string validators are configured.
 */
function getStringValidationConfig(fieldDef: FieldWithValidation): StringValidationConfig | undefined {
  if (!fieldDef.email && fieldDef.minLength === undefined && fieldDef.maxLength === undefined && !fieldDef.pattern) {
    return undefined;
  }
  return {
    email: fieldDef.email,
    minLength: fieldDef.minLength,
    maxLength: fieldDef.maxLength,
    pattern: fieldDef.pattern,
  };
}

/**
 * Extracts number validation config from a field definition.
 * Handles both 'min'/'max' (standard) and 'minValue'/'maxValue' (SliderField).
 * Returns undefined if no number validators are configured.
 */
function getNumberValidationConfig(fieldDef: FieldWithValidation): NumberValidationConfig | undefined {
  const minVal = fieldDef.min ?? (fieldDef as { minValue?: number }).minValue;
  const maxVal = fieldDef.max ?? (fieldDef as { maxValue?: number }).maxValue;

  if (minVal === undefined && maxVal === undefined) {
    return undefined;
  }
  return { min: minVal, max: maxVal };
}

/**
 * Maps a field definition to the Angular Signal Forms schema.
 *
 * This is the main entry point that should be called from the dynamic form component.
 * It handles all field types: leaf fields, containers (page, row, group), and arrays.
 *
 * Cross-field logic (formValue.*) is handled automatically by createLogicFunction
 * which uses RootFormRegistryService.
 *
 * Cross-field validators are skipped at field level and applied at form level via validateTree.
 */
export function mapFieldToForm(fieldDef: FieldDef<unknown>, fieldPath: AnySchemaPath): void {
  // Layout containers (page, row) - flatten children to current level
  if (isPageField(fieldDef) || isRowField(fieldDef)) {
    mapContainerChildren(fieldDef.fields as FieldDef<unknown>[] | undefined, fieldPath);
    return;
  }

  // Group fields - map children under the group's path
  if (isGroupField(fieldDef)) {
    mapContainerChildren(fieldDef.fields, fieldPath);
    return;
  }

  // Array fields - use applyEach for item schema
  if (isArrayField(fieldDef)) {
    mapArrayFieldToForm(fieldDef, fieldPath);
    return;
  }

  // Leaf field - apply validation, logic, and configuration
  mapLeafField(fieldDef, fieldPath);
}

/**
 * Maps children of a container field (page, row, group) to the form schema.
 */
function mapContainerChildren(fields: readonly FieldDef<unknown>[] | undefined, parentPath: AnySchemaPath): void {
  if (!fields) return;

<<<<<<< HEAD
  // Handle hidden state (hidden() requires a logic function, so we provide a static true)
  if (fieldDef.hidden) {
    hidden(toSupportedPath(fieldPath), () => true);
=======
  const pathRecord = parentPath as Record<string, AnySchemaPath>;

  for (const field of fields) {
    if (!field.key) continue;

    const childPath = pathRecord[field.key];
    if (childPath) {
      mapFieldToForm(field, childPath);
    }
>>>>>>> 51920d2a
  }
}

/**
 * Maps a leaf field (value-bearing field) to the form schema.
 */
function mapLeafField(fieldDef: FieldDef<unknown>, fieldPath: AnySchemaPath): void {
  const validationField = fieldDef as FieldDef<unknown> & FieldWithValidation;
  const path = fieldPath as SchemaPath<unknown>;

  // Apply simple validation rules from field properties
  applySimpleValidationRules(validationField, path);

  if (validationField.validators) {
    for (const config of validationField.validators) {
      applyValidator(config, fieldPath);
    }
  }

  // Apply logic rules
  if (validationField.logic) {
    for (const config of validationField.logic) {
      applyLogic(config, fieldPath);
    }
  }

  // Apply schemas
  if (validationField.schemas) {
    for (const config of validationField.schemas) {
      applySchema(config, fieldPath);
    }
  }

  // Apply field state configuration
  applyFieldState(fieldDef, path);
}

/**
 * Applies simple validation rules from field properties.
 * Casts are isolated to the boundary between untyped field definitions and typed validator functions.
 */
function applySimpleValidationRules(fieldDef: FieldWithValidation, path: SchemaPath<unknown>): void {
  if (fieldDef.required) {
    required(path);
  }

  // String validators - single cast at boundary
  const stringConfig = getStringValidationConfig(fieldDef);
  if (stringConfig) {
    applyStringValidators(path as SchemaPath<string>, stringConfig);
  }

  // Number validators - single cast at boundary
  const numberConfig = getNumberValidationConfig(fieldDef);
  if (numberConfig) {
    applyNumberValidators(path as SchemaPath<number>, numberConfig);
  }
}

/**
 * Applies field state configuration (disabled, readonly, hidden).
 */
function applyFieldState(fieldDef: FieldDef<unknown>, path: SchemaPath<unknown>): void {
  if (fieldDef.disabled) {
    disabled(path);
  }

  if (fieldDef.readonly) {
    readonly(path);
  }

  if (fieldDef.hidden) {
    hidden(path, () => true);
  }
}

/**
 * Maps an array field to the form schema using applyEach.
 *
 * Array items use a template field definition. applyEach creates proper
 * FieldTree structure for each array item.
 */
function mapArrayFieldToForm(arrayField: FieldDef<unknown>, fieldPath: AnySchemaPath): void {
  if (!isArrayField(arrayField) || !arrayField.fields?.length) {
    return;
  }

  const templateField = arrayField.fields[0];

  const itemSchema = schema<Record<string, unknown>>((itemPath) => {
    const pathRecord = itemPath as Record<string, AnySchemaPath>;

    if (isRowField(templateField) || isPageField(templateField)) {
      // Row/page templates flatten their children
      mapContainerChildren(templateField.fields as FieldDef<unknown>[] | undefined, itemPath);
    } else if (isGroupField(templateField)) {
      // Group template - access group's path first
      const groupKey = templateField.key;
      if (groupKey) {
        const groupPath = pathRecord[groupKey];
        if (groupPath) {
          mapContainerChildren(templateField.fields, groupPath);
        }
      } else {
        // No group key - apply children directly (edge case)
        mapContainerChildren(templateField.fields, itemPath);
      }
    } else {
      // Simple field template
      mapFieldToForm(templateField, itemPath);
    }
  });

  applyEach(fieldPath as SchemaPath<Record<string, unknown>[]>, itemSchema);
}<|MERGE_RESOLUTION|>--- conflicted
+++ resolved
@@ -1,4 +1,3 @@
-/* eslint-disable @typescript-eslint/no-explicit-any -- This file handles dynamic field types at runtime where `any` is appropriate */
 import {
   disabled,
   email,
@@ -57,29 +56,9 @@
   if (config.maxLength !== undefined) {
     maxLength(path, config.maxLength);
   }
-<<<<<<< HEAD
-
-  // Special handling for array fields - apply child field validations to the parent form schema
-  if (isArrayField(fieldDef)) {
-    mapArrayFieldToForm(fieldDef, fieldPath);
-    return;
-  }
-
-  // Apply simple validation rules from field properties (backward compatibility)
-  applySimpleValidationRules(validationField, fieldPath);
-
-  // Apply advanced validators if they exist
-  // Cross-field validators are skipped here (detected by validator-factory)
-  // and applied at form level via validateTree
-  if (validationField.validators) {
-    validationField.validators.forEach((validatorConfig) => {
-      applyValidator(validatorConfig, fieldPath as SchemaPath<unknown> | SchemaPathTree<unknown>);
-    });
-=======
   if (config.pattern) {
     const regex = typeof config.pattern === 'string' ? new RegExp(config.pattern) : config.pattern;
     pattern(path, regex);
->>>>>>> 51920d2a
   }
 }
 
@@ -91,17 +70,8 @@
   if (config.min !== undefined) {
     min(path, config.min);
   }
-<<<<<<< HEAD
-
-  // Apply schemas if they exist
-  if (validationField.schemas) {
-    validationField.schemas.forEach((schemaConfig) => {
-      applySchema(schemaConfig, fieldPath as SchemaPath<unknown> | SchemaPathTree<unknown>);
-    });
-=======
   if (config.max !== undefined) {
     max(path, config.max);
->>>>>>> 51920d2a
   }
 }
 
@@ -176,11 +146,6 @@
 function mapContainerChildren(fields: readonly FieldDef<unknown>[] | undefined, parentPath: AnySchemaPath): void {
   if (!fields) return;
 
-<<<<<<< HEAD
-  // Handle hidden state (hidden() requires a logic function, so we provide a static true)
-  if (fieldDef.hidden) {
-    hidden(toSupportedPath(fieldPath), () => true);
-=======
   const pathRecord = parentPath as Record<string, AnySchemaPath>;
 
   for (const field of fields) {
@@ -190,7 +155,6 @@
     if (childPath) {
       mapFieldToForm(field, childPath);
     }
->>>>>>> 51920d2a
   }
 }
 
