--- conflicted
+++ resolved
@@ -12,10 +12,7 @@
 import { CustomValidatorConfig, ValidatorConfig } from '../models/validation/validator-config';
 import { hasChildFields } from '../models/types/type-guards';
 import { DYNAMIC_FORM_LOGGER, DynamicFormLogger } from '../providers/features/logger';
-<<<<<<< HEAD
-=======
 import { normalizeFieldsArray } from '../utils/object-utils';
->>>>>>> 51920d2a
 
 const emailPattern = /^[^\s@]+@[^\s@]+\.[^\s@]+$/;
 
@@ -61,7 +58,7 @@
         for (const childField of normalizeFieldsArray(fieldDef.fields)) {
           if (!childField.key) continue;
 
-          const childPath = path[childField.key as keyof typeof path] as SchemaPath<unknown>;
+          const childPath = (path as Record<string, SchemaPath<unknown>>)[childField.key];
           if (childPath) {
             mapFieldToForm(childField, childPath);
           }
@@ -70,7 +67,7 @@
       }
 
       // Regular field processing for 'include' fields
-      const fieldPath = path[fieldDef.key as keyof typeof path] as SchemaPath<unknown>;
+      const fieldPath = (path as Record<string, SchemaPath<unknown>>)[fieldDef.key];
 
       if (!fieldPath) {
         continue;
