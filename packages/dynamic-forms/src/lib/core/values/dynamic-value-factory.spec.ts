--- conflicted
+++ resolved
@@ -22,8 +22,7 @@
     function createMockFieldContext<T>(
       value: T,
       mockField?: Partial<FieldTree<T>>,
-
-      mockValueOf?: (_path: any) => any,
+      mockValueOf?: (_path: unknown) => unknown,
       fieldKey?: string,
     ): FieldContext<T> {
       const defaultValueOf = () => ({ username: 'test', email: 'test@example.com' });
@@ -68,12 +67,7 @@
       expression: string,
       fieldValue: TValue,
       mockField?: Partial<FieldTree<TValue>>,
-<<<<<<< HEAD
-
-      mockValueOf?: (path: any) => any,
-=======
       mockValueOf?: (path: unknown) => unknown,
->>>>>>> 51920d2a
       setupRoot = true,
       fieldKey?: string,
     ): TReturn {
@@ -222,14 +216,7 @@
     it('should handle missing root field gracefully', () => {
       const expression = 'formValue.username || "default"';
 
-      const result = runDynamicValueFunctionTest<string, string>(
-        expression,
-        'test',
-
-        null as any,
-        undefined,
-        false,
-      );
+      const result = runDynamicValueFunctionTest<string, string>(expression, 'test', null as any, undefined, false);
 
       expect(result).toBe('default'); // Should fall back to empty object for formValue
     });
