import { DynamicFormLogger } from '../../providers/features/logger/logger.interface';
<<<<<<< HEAD
=======
import { ExpressionParser } from '../expressions/parser/expression-parser';
>>>>>>> 51920d2a

/**
 * Create a type predicate function from a predicate string.
 *
<<<<<<< HEAD
 * @param predicate - The predicate expression string to evaluate
 * @param logger - Logger for error reporting
=======
 * Uses the secure ExpressionParser with whitelist-based evaluation instead of
 * new Function() / eval. This provides security through:
 * - AST-based parsing (no code execution)
 * - Whitelisted operators only
 * - Whitelisted methods only (Array.isArray, typeof, instanceof, etc.)
 * - No access to global scope beyond whitelisted constructors
 *
 * @param predicate - A JavaScript expression that evaluates to boolean. The value to check is available as `value`.
 * @param logger - Logger for error reporting
 * @returns A type predicate function
 *
 * @example
 * createTypePredicateFunction('typeof value === "string"')
 * createTypePredicateFunction('Array.isArray(value)')
 * createTypePredicateFunction('value instanceof Date')
>>>>>>> 51920d2a
 */
export function createTypePredicateFunction<T = unknown>(predicate: string, logger: DynamicFormLogger): (value: unknown) => value is T {
  return (value: unknown): value is T => {
    try {
      // Evaluate using secure AST-based parser with value in scope
      const result = ExpressionParser.evaluate(predicate, { value });
      return Boolean(result);
    } catch (error) {
      logger.error('Error evaluating type predicate:', predicate, error);
      return false;
    }
  };
}<|MERGE_RESOLUTION|>--- conflicted
+++ resolved
@@ -1,16 +1,9 @@
 import { DynamicFormLogger } from '../../providers/features/logger/logger.interface';
-<<<<<<< HEAD
-=======
 import { ExpressionParser } from '../expressions/parser/expression-parser';
->>>>>>> 51920d2a
 
 /**
  * Create a type predicate function from a predicate string.
  *
-<<<<<<< HEAD
- * @param predicate - The predicate expression string to evaluate
- * @param logger - Logger for error reporting
-=======
  * Uses the secure ExpressionParser with whitelist-based evaluation instead of
  * new Function() / eval. This provides security through:
  * - AST-based parsing (no code execution)
@@ -26,7 +19,6 @@
  * createTypePredicateFunction('typeof value === "string"')
  * createTypePredicateFunction('Array.isArray(value)')
  * createTypePredicateFunction('value instanceof Date')
->>>>>>> 51920d2a
  */
 export function createTypePredicateFunction<T = unknown>(predicate: string, logger: DynamicFormLogger): (value: unknown) => value is T {
   return (value: unknown): value is T => {
