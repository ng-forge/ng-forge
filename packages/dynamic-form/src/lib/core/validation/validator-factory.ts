--- conflicted
+++ resolved
@@ -27,7 +27,15 @@
 import { CustomValidator } from './validator-types';
 
 /**
-<<<<<<< HEAD
+ * Helper to create conditional logic function from when expression.
+ * Returns undefined if no when condition is specified.
+ * Reduces duplication across validator types.
+ */
+function createConditionalLogic<TValue>(when: ConditionalExpression | undefined): LogicFn<TValue, boolean> | undefined {
+  return when ? (createLogicFunction(when) as LogicFn<TValue, boolean>) : undefined;
+}
+
+/**
  * Safely cast a SchemaPathTree to SchemaPath with Supported rules.
  *
  * This is safe when TValue is not an AbstractControl, because:
@@ -56,18 +64,6 @@
  * TypeScript type. The type assertions to specific types (string, number) are safe
  * because Angular's validators perform runtime value checks regardless of the static
  * type parameter.
-=======
- * Helper to create conditional logic function from when expression.
- * Returns undefined if no when condition is specified.
- * Reduces duplication across validator types.
- */
-function createConditionalLogic<TValue>(when: ConditionalExpression | undefined): LogicFn<TValue, boolean> | undefined {
-  return when ? (createLogicFunction(when) as LogicFn<TValue, boolean>) : undefined;
-}
-
-/**
- * Apply validator configuration to field path, following the logic pattern
->>>>>>> 50c0efd9
  */
 export function applyValidator(config: ValidatorConfig, fieldPath: SchemaPath<any> | SchemaPathTree<any>): void {
   const path = toSupportedPath(fieldPath);
@@ -184,15 +180,9 @@
   }
 
   // Apply with conditional logic if specified
-<<<<<<< HEAD
-  if (config.when) {
-    const whenLogic = createLogicFunction(config.when);
+  const whenLogic = createConditionalLogic<any>(config.when);
+  if (whenLogic) {
     const conditionalValidator = (ctx: FieldContext<any>) => {
-=======
-  const whenLogic = createConditionalLogic<TValue>(config.when);
-  if (whenLogic) {
-    const conditionalValidator = (ctx: FieldContext<TValue>) => {
->>>>>>> 50c0efd9
       if (!whenLogic(ctx)) {
         return null; // Condition not met, skip validation
       }
@@ -308,7 +298,7 @@
   };
 
   // Apply with conditional logic if specified
-  const whenLogic = createConditionalLogic<TValue>(config.when);
+  const whenLogic = createConditionalLogic<any>(config.when);
   if (whenLogic) {
     // For conditional async validators, we wrap the params function
     const conditionalOptions = {
@@ -359,7 +349,7 @@
   };
 
   // Apply with conditional logic if specified
-  const whenLogic = createConditionalLogic<TValue>(config.when);
+  const whenLogic = createConditionalLogic<any>(config.when);
   if (whenLogic) {
     // For conditional HTTP validators, we wrap the request function
     const conditionalOptions = {
