--- conflicted
+++ resolved
@@ -154,37 +154,21 @@
  * Apply custom validator to field path using Angular's public validate() API
  * Supports both function-based and expression-based validators
  */
-<<<<<<< HEAD
 function applyCustomValidator(config: CustomValidatorConfig, fieldPath: SchemaPath<any, SchemaPathRules.Supported>): void {
-  const registry = inject(FunctionRegistryService);
-
-  // Get validator from registry
-  const validatorFn = registry.getValidator(config.functionName);
-=======
-function applyCustomValidator<TValue>(config: CustomValidatorConfig, fieldPath: FieldPath<TValue>): void {
   // Determine validator type and create appropriate validator function
-  let validatorFn: (ctx: FieldContext<TValue>) => ValidationError | ValidationError[] | null;
->>>>>>> 8669088e
+  let validatorFn: (ctx: FieldContext<any>) => ValidationError | ValidationError[] | null;
 
   if (config.expression) {
     // Expression-based validator
-    validatorFn = createExpressionValidator<TValue>(config);
+    validatorFn = createExpressionValidator<any>(config);
   } else if (config.functionName) {
     // Function-based validator
-    validatorFn = createFunctionValidator<TValue>(config);
+    validatorFn = createFunctionValidator<any>(config);
   } else {
     console.warn('[DynamicForm] Custom validator must have either "expression" or "functionName"');
     return;
   }
 
-<<<<<<< HEAD
-  // Wrap validator to pass params if provided
-  const wrappedValidator = (ctx: FieldContext<any>): ValidationError | ValidationError[] | null => {
-    return validatorFn(ctx, config.params);
-  };
-
-=======
->>>>>>> 8669088e
   // Apply with conditional logic if specified
   if (config.when) {
     const whenLogic = createLogicFunction(config.when);
