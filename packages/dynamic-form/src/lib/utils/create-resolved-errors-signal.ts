--- conflicted
+++ resolved
@@ -65,24 +65,7 @@
       }
 
       // Create observable for each error's resolved message
-<<<<<<< HEAD
-      // Filter out errors without configured messages and log warnings
-      const errorResolvers = currentErrors
-        .filter((error: ValidationError) => {
-          const hasMessage = !!msgs[error.kind];
-          if (!hasMessage) {
-            console.warn(
-              `[DynamicForm] No validation message configured for error kind "${error.kind}". ` +
-                `Please add a message to the field's validationMessages property. ` +
-                `This error will not be displayed to the user.`
-            );
-          }
-          return hasMessage;
-        })
-        .map((error: ValidationError) => resolveErrorMessage(error, msgs, injector));
-=======
       const errorResolvers = currentErrors.map((error: ValidationError) => resolveErrorMessage(error, msgs, defaultMsgs, injector));
->>>>>>> 2c621f1e
 
       // Combine all error message observables into single array emission, filtering out nulls
       return errorResolvers.length > 0
@@ -97,21 +80,6 @@
 }
 
 /**
-<<<<<<< HEAD
- * Resolves a single error message from DynamicText sources
- *
- * IMPORTANT: This function assumes the error kind has a configured message.
- * Errors without messages should be filtered out before calling this function.
- *
- * @internal
- */
-function resolveErrorMessage(error: ValidationError, messages: ValidationMessages, injector: Injector): Observable<ResolvedError> {
-  // Get configured message for this error kind (guaranteed to exist by filter above)
-  const customMessage = messages[error.kind];
-
-  // Convert DynamicText to Observable (supports string, Observable, Signal)
-  const messageObservable = dynamicTextToObservable(customMessage, injector);
-=======
  * Resolves a single error message from DynamicText sources with fallback logic
  * Priority: field-level message → default message → no message (logs warning)
  * @internal
@@ -142,7 +110,6 @@
 
   // Convert DynamicText to Observable
   const messageObservable = dynamicTextToObservable(messageToUse, injector);
->>>>>>> 2c621f1e
 
   // Apply parameter interpolation to support {{param}} syntax
   return messageObservable.pipe(
