--- conflicted
+++ resolved
@@ -62,32 +62,22 @@
     return groupDefaults;
   }
 
-<<<<<<< HEAD
-  // Use explicit defaultValue if provided, with type-specific handling for null
-  if ('defaultValue' in field) {
-    // If defaultValue is explicitly set (even to null/undefined), respect it
-    if (field.defaultValue !== null && field.defaultValue !== undefined) {
-      return field.defaultValue;
+  // Use explicit value if provided, with type-specific handling for null
+  if ('value' in field) {
+    // If value is explicitly set (even to null/undefined), respect it
+    if (field.value !== null && field.value !== undefined) {
+      return field.value;
     }
 
     // Handle explicit null: use type-specific default
-    if (field.defaultValue === null) {
+    if (field.value === null) {
       return field.type === 'checkbox' ? false : '';
-=======
-  if ('value' in field && field.value !== undefined) {
-    return field.value;
-  }
-
-  if ('value' in field && field.value === null) {
-    if (field.type === 'checkbox') {
-      return false;
->>>>>>> 5e85447f
     }
 
     // Handle explicit undefined: fall through to type-specific defaults
   }
 
-  // Type-specific defaults when no defaultValue is specified
+  // Type-specific defaults when no value is specified
   if (field.type === 'checkbox') {
     return false;
   }
