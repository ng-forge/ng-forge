import {
  ChangeDetectionStrategy,
  Component,
  ComponentRef,
  computed,
  DestroyRef,
  inject,
  Injector,
  input,
  linkedSignal,
  ViewContainerRef,
} from '@angular/core';
import { outputFromObservable, takeUntilDestroyed, toObservable, toSignal } from '@angular/core/rxjs-interop';
import { filter, forkJoin, map, of, switchMap } from 'rxjs';
import { ArrayField } from '../../definitions/default/array-field';
import { injectFieldRegistry } from '../../utils/inject-field-registry/inject-field-registry';
import { FieldRendererDirective } from '../../directives/dynamic-form.directive';
import { form, FormUiControl } from '@angular/forms/signals';
import { FieldDef } from '../../definitions';
import { FieldSignalContext } from '../../mappers';
import { getFieldDefaultValue } from '../../utils/default-value/default-value';
import { arrayItemFieldMapper } from '../../mappers/array-item/array-item-field-mapper';
import { AddArrayItemEvent, EventBus, RemoveArrayItemEvent, SubmitEvent } from '../../events';
import { ComponentInitializedEvent } from '../../events/constants/component-initialized.event';

/**
 * Array field component that manages dynamic arrays of field values.
 *
 * Key behaviors:
 * - Fields array defines the TEMPLATE (not instances)
 * - Collects values as flat array: [value1, value2, value3]
 * - Supports dynamic add/remove via event bus
 * - Template stored in linkedSignal for type enforcement
 *
 * Example:
 * ```typescript
 * {
 *   key: 'items',
 *   type: 'array',
 *   fields: [
 *     { key: 'item', type: 'input', value: '' }
 *   ]
 * }
 * // Creates: { items: ['value1', 'value2', 'value3'] }
 * ```
 */
@Component({
  selector: 'array-field',
  template: `
    <div class="array-container">
      <div class="array-items" [fieldRenderer]="fields()" (fieldsInitialized)="onFieldsInitialized()">
        <!-- Array items will be rendered here -->
      </div>
    </div>
  `,
  styleUrl: './array-field.component.scss',
  host: {
    class: 'df-field df-array',
    '[id]': '`${key()}`',
    '[attr.data-testid]': 'key()',
  },
  changeDetection: ChangeDetectionStrategy.OnPush,
  imports: [FieldRendererDirective],
})
export default class ArrayFieldComponent<T extends any[], TModel = Record<string, unknown>> {
  private readonly destroyRef = inject(DestroyRef);
  private readonly fieldRegistry = injectFieldRegistry();
  private readonly vcr = inject(ViewContainerRef);
  private readonly injector = inject(Injector);
  private readonly eventBus = inject(EventBus);

  /** Field configuration input */
  field = input.required<ArrayField<T>>();
  key = input.required<string>();

  // Parent form context inputs
  parentForm = input.required<ReturnType<typeof form<TModel>>>();
  parentFieldSignalContext = input.required<FieldSignalContext<TModel>>();

  /**
   * Store the field template in a linkedSignal for type enforcement.
   * This template is cloned when adding new items dynamically.
   */
  private readonly fieldTemplate = linkedSignal<FieldDef<unknown> | null>(() => {
    const arrayField = this.field();
    // Array fields should have exactly one field as the template
    return arrayField.fields && arrayField.fields.length > 0 ? arrayField.fields[0] : null;
  });

  /**
   * Track array item count dynamically.
   * Starts with 0 items (empty array by default).
   * Grows/shrinks based on AddArrayItemEvent/RemoveArrayItemEvent.
   */
  private readonly arrayItemCount = linkedSignal(() => {
    const parentValue = this.parentFieldSignalContext().value();
    const arrayKey = this.field().key;
    const arrayValue = (parentValue as any)?.[arrayKey];

    // Initialize with existing array length or 0
    if (Array.isArray(arrayValue)) {
      return arrayValue.length;
    }
    return 0;
  });

  /**
   * Generate field instances for each array item.
   * Uses structural sharing to reduce memory allocation.
   */
  private readonly fieldInstances = computed(() => {
    const template = this.fieldTemplate();
    const count = this.arrayItemCount();
    const arrayKey = this.key();

    if (!template || count === 0) {
      return [];
    }

    // Cache the base properties that don't change per item
    // Only key and index vary per item
    const baseInstance = {
      ...template,
      _templateKey: template.key,
    };

    // Create instances with only the varying properties
    return Array.from({ length: count }, (_, index) => ({
      ...baseInstance,
      key: `${arrayKey}[${index}]`,
      _arrayIndex: index,
    })) as FieldDef<unknown>[];
  });

  // Convert to observable for field mapping
  fields$ = toObservable(this.fieldInstances);

  // Create field components
  fields = toSignal(
    this.fields$.pipe(
      switchMap((fields: FieldDef<unknown>[]) => {
        if (!fields || fields.length === 0) {
          return of([]);
        }

        return forkJoin(this.mapFields(fields));
      }),
      map((components) => components.filter((comp): comp is ComponentRef<FormUiControl> => !!comp)),
    ),
    { initialValue: [] },
  );

  /**
   * Listen for AddArrayItemEvent and RemoveArrayItemEvent
   * Using takeUntilDestroyed() to prevent memory leaks
   */
  constructor() {
<<<<<<< HEAD
    effect(
      () => {
        const subscription = this.eventBus.on<AddArrayItemEvent>('add-array-item').subscribe((event) => {
          if (event.arrayKey === this.key()) {
            this.addItem(event.index);
          }
        });

        // Cleanup on destroy
        this.destroyRef.onDestroy(() => subscription.unsubscribe());
      },
      { allowSignalWrites: true },
    );

    effect(
      () => {
        const subscription = this.eventBus.on<RemoveArrayItemEvent>('remove-array-item').subscribe((event) => {
          if (event.arrayKey === this.key()) {
            this.removeItem(event.index);
          }
        });

        // Cleanup on destroy
        this.destroyRef.onDestroy(() => subscription.unsubscribe());
      },
      { allowSignalWrites: true },
    );
=======
    this.eventBus
      .on<AddArrayItemEvent>('add-array-item')
      .pipe(
        takeUntilDestroyed(),
        filter((event) => event.arrayKey === this.key())
      )
      .subscribe((event) => this.addItem(event.index));

    this.eventBus
      .on<RemoveArrayItemEvent>('remove-array-item')
      .pipe(
        takeUntilDestroyed(),
        filter((event) => event.arrayKey === this.key())
      )
      .subscribe((event) => this.removeItem(event.index));
>>>>>>> 50c0efd9
  }

  /**
   * Add a new item to the array
   */
  private addItem(index?: number): void {
    const template = this.fieldTemplate();
    if (!template) return;

    const currentCount = this.arrayItemCount();
    const insertIndex = index !== undefined ? Math.min(index, currentCount) : currentCount;

    // Get current parent value
    const parentValue = this.parentFieldSignalContext().value();
    const arrayKey = this.field().key;
    const currentArray = (parentValue as any)?.[arrayKey] || [];

    // Create default value for new item
    const value = getFieldDefaultValue(template, this.fieldRegistry.raw);

    // Insert new item at specified index
    const newArray = [...currentArray];
    newArray.splice(insertIndex, 0, value);

    // Update parent form value
    (this.parentForm()() as any)[arrayKey].set(newArray);

    // Update count
    this.arrayItemCount.set(newArray.length);
  }

  /**
   * Remove an item from the array
   */
  private removeItem(index?: number): void {
    const currentCount = this.arrayItemCount();
    if (currentCount === 0) return;

    const removeIndex = index !== undefined ? Math.min(index, currentCount - 1) : currentCount - 1;

    // Get current parent value
    const parentValue = this.parentFieldSignalContext().value();
    const arrayKey = this.field().key;
    const currentArray = (parentValue as any)?.[arrayKey] || [];

    // Remove item at specified index
    const newArray = [...currentArray];
    newArray.splice(removeIndex, 1);

    // Update parent form value
    (this.parentForm()() as any)[arrayKey].set(newArray);

    // Update count
    this.arrayItemCount.set(newArray.length);
  }

  private mapFields(fields: FieldDef<unknown>[]): Promise<ComponentRef<FormUiControl>>[] {
    return fields
      .map((fieldDef) => this.mapSingleField(fieldDef))
      .filter((field): field is Promise<ComponentRef<FormUiControl>> => field !== undefined);
  }

  private async mapSingleField(fieldDef: FieldDef<unknown>): Promise<ComponentRef<FormUiControl> | undefined> {
    return this.fieldRegistry
      .loadTypeComponent(fieldDef.type)
      .then((componentType) => {
        if (this.destroyRef.destroyed) {
          return undefined;
        }

        // For array items, use the parent's form context
        // Each field will bind to the array index in the parent form
        const arrayFieldSignalContext: FieldSignalContext<TModel> = {
          injector: this.injector,
          value: this.parentFieldSignalContext().value,
          defaultValues: this.parentFieldSignalContext().defaultValues,
          form: this.parentForm(),
        };

        // Use custom array item mapper that handles array notation parsing
        // This enables keys like 'tags[0]' to correctly access parentForm().tags[0]
        const bindings = arrayItemFieldMapper(fieldDef, {
          fieldSignalContext: arrayFieldSignalContext,
          fieldRegistry: this.fieldRegistry.raw,
        });

        return this.vcr.createComponent(componentType, { bindings, injector: this.injector }) as ComponentRef<FormUiControl>;
      })
      .catch((error) => {
        if (!this.destroyRef.destroyed) {
          const fieldKey = fieldDef.key || '<no key>';
          const arrayKey = this.field().key;
          console.error(
            `[ArrayField] Failed to load component for field type '${fieldDef.type}' (key: ${fieldKey}) ` +
              `within array '${arrayKey}'. Ensure the field type is registered in your field registry.`,
            error
          );
        }
        return undefined;
      });
  }

  /**
   * Computed signal that accesses the array form field from the parent form.
   * Consolidates the repeated pattern of accessing (parentForm as any)[arrayKey].
   */
  private readonly arrayFormField = computed(() => {
    const arrayKey = this.field().key;
    const parentForm = this.parentForm()();
    return (parentForm as any)[arrayKey];
  });

  readonly valid = computed(() => this.arrayFormField()?.valid() ?? true);
  readonly invalid = computed(() => !this.valid());
  readonly dirty = computed(() => this.arrayFormField()?.dirty() ?? false);
  readonly touched = computed(() => this.arrayFormField()?.touched() ?? false);
  readonly errors = computed(() => this.arrayFormField()?.errors() ?? null);
  readonly disabled = computed(() => this.arrayFormField()?.disabled() ?? false);

  readonly validityChange = outputFromObservable(toObservable(this.valid));
  readonly dirtyChange = outputFromObservable(toObservable(this.dirty));
  readonly submitted = outputFromObservable(this.eventBus.on<SubmitEvent>('submit'));

  onFieldsInitialized(): void {
    this.eventBus.dispatch(ComponentInitializedEvent, 'array', this.field().key);
  }
}

export { ArrayFieldComponent };<|MERGE_RESOLUTION|>--- conflicted
+++ resolved
@@ -145,9 +145,9 @@
 
         return forkJoin(this.mapFields(fields));
       }),
-      map((components) => components.filter((comp): comp is ComponentRef<FormUiControl> => !!comp)),
+      map((components) => components.filter((comp): comp is ComponentRef<FormUiControl> => !!comp))
     ),
-    { initialValue: [] },
+    { initialValue: [] }
   );
 
   /**
@@ -155,35 +155,6 @@
    * Using takeUntilDestroyed() to prevent memory leaks
    */
   constructor() {
-<<<<<<< HEAD
-    effect(
-      () => {
-        const subscription = this.eventBus.on<AddArrayItemEvent>('add-array-item').subscribe((event) => {
-          if (event.arrayKey === this.key()) {
-            this.addItem(event.index);
-          }
-        });
-
-        // Cleanup on destroy
-        this.destroyRef.onDestroy(() => subscription.unsubscribe());
-      },
-      { allowSignalWrites: true },
-    );
-
-    effect(
-      () => {
-        const subscription = this.eventBus.on<RemoveArrayItemEvent>('remove-array-item').subscribe((event) => {
-          if (event.arrayKey === this.key()) {
-            this.removeItem(event.index);
-          }
-        });
-
-        // Cleanup on destroy
-        this.destroyRef.onDestroy(() => subscription.unsubscribe());
-      },
-      { allowSignalWrites: true },
-    );
-=======
     this.eventBus
       .on<AddArrayItemEvent>('add-array-item')
       .pipe(
@@ -199,7 +170,6 @@
         filter((event) => event.arrayKey === this.key())
       )
       .subscribe((event) => this.removeItem(event.index));
->>>>>>> 50c0efd9
   }
 
   /**
