--- conflicted
+++ resolved
@@ -298,32 +298,15 @@
       return this.createFlattenTypeComponent(componentType, fieldTree, template, index);
     }
 
-    // Create array-indexed key (e.g., tags[0], tags[1])
-    const key = template.key || `${arrayKey}_${index}`;
-
-    // Create a FieldSignalContext that points to this array item's FieldTree
-    // This allows valueFieldMapper to find the field correctly
-    const itemFieldSignalContext: FieldSignalContext<unknown> = {
-      injector: this.injector,
-      value: this.parentFieldSignalContext().value,
-      defaultValues: () => ({}),
-      form: (() => fieldTree) as ReturnType<typeof form<unknown>>,
-      defaultValidationMessages: this.parentFieldSignalContext().defaultValidationMessages,
-    };
-
-    // Use mapFieldToBindings to get all bindings from mappers
-    // Pass arrayContext so buttonFieldMapper can use it for next/prev page buttons
-    const bindings = mapFieldToBindings(template, {
-      fieldSignalContext: itemFieldSignalContext,
-      fieldRegistry: this.fieldRegistry.raw,
-      arrayContext: {
+    // For value fields (input, select, checkbox, etc.), pass FieldTree directly
+    const key = template.key || `${arrayKey}[${index}]`;
+
+    const bindings = [
+      inputBinding('field', () => fieldTree),
+      inputBinding('key', () => key),
+      inputBinding('arrayContext', () => ({
         arrayKey,
         index,
-<<<<<<< HEAD
-        formValue: this.parentFieldSignalContext().value(),
-      },
-    });
-=======
         formValue: this.parentFieldSignalContext.value(),
       })),
     ];
@@ -335,7 +318,6 @@
     if ('placeholder' in template && template.placeholder) {
       bindings.push(inputBinding('placeholder', () => template.placeholder));
     }
->>>>>>> 3aea9929
 
     return this.vcr.createComponent(componentType, { bindings, injector: this.injector });
   }
