--- conflicted
+++ resolved
@@ -1,13 +1,10 @@
 import { Schema } from '@angular/forms/signals';
 import { InferFormValue, RegisteredFieldTypes } from './types';
 import { SchemaDefinition } from './schemas';
-<<<<<<< HEAD
 import { ContextAwareValidator, SimpleCustomValidator, TreeValidator } from '../core/validation/validator-types';
 import { CustomFunction } from '../core/expressions/custom-function-types';
-=======
 import { EvaluationContext } from './expressions';
 import { ValidationMessages } from './validation-types';
->>>>>>> 2c621f1e
 
 /**
  * Configuration interface for defining dynamic form structure and behavior.
