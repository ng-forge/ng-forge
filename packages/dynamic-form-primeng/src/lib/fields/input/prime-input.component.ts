import { ChangeDetectionStrategy, Component, computed, input } from '@angular/core';
<<<<<<< HEAD
import { FieldTree } from '@angular/forms/signals';
import {
  DynamicText, DynamicTextPipe,
  ValidationMessages,
  createResolvedErrorsSignal,
  shouldShowErrors,
} from '@ng-forge/dynamic-form';
=======
import { Field, FieldTree } from '@angular/forms/signals';
import { DynamicText, DynamicTextPipe } from '@ng-forge/dynamic-form';
import { PrimeErrorsComponent } from '../../shared/prime-errors.component';
>>>>>>> bc65273e
import { PrimeInputComponent, PrimeInputProps } from './prime-input.type';
import { AsyncPipe } from '@angular/common';
import { InputText } from 'primeng/inputtext';
import { FormsModule } from '@angular/forms';

/**
 * PrimeNG input field component
 */
@Component({
  selector: 'df-prime-input',
<<<<<<< HEAD
  imports: [InputText, DynamicTextPipe, AsyncPipe, FormsModule],
=======
  imports: [InputText, PrimeErrorsComponent, DynamicTextPipe, AsyncPipe, FormsModule, Field],
>>>>>>> bc65273e
  styleUrl: '../../styles/_form-field.scss',
  template: `
    @let f = field();

    <div class="df-prime-field">
      @if (label()) {
      <label [for]="inputId()" class="df-prime-label">{{ label() | dynamicText | async }}</label>
      }

      <input
        pInputText
        [id]="inputId()"
        [field]="f"
        [attr.type]="props()?.type ?? 'text'"
        [placeholder]="(placeholder() | dynamicText | async) ?? ''"
        [attr.tabindex]="tabIndex()"
        [class]="inputClasses()"
        [disabled]="f().disabled()"
      />

      @if (props()?.hint; as hint) {
      <small class="df-prime-hint">{{ hint | dynamicText | async }}</small>
      }

      @if (showErrors()) {
      @for (error of resolvedErrors(); track error.kind) {
        <small class="p-error">{{ error.message }}</small>
      }
    }
    </div>
  `,
  changeDetection: ChangeDetectionStrategy.OnPush,
  host: {
    '[id]': '`${key()}`',
    '[attr.data-testid]': 'key()',
    '[class]': 'className()',
  },
})
export default class PrimeInputFieldComponent implements PrimeInputComponent {
  readonly field = input.required<FieldTree<string>>();
  readonly key = input.required<string>();

  readonly label = input<DynamicText>();
  readonly placeholder = input<DynamicText>();
  readonly className = input<string>('');
  readonly tabIndex = input<number>();
  readonly props = input<PrimeInputProps>();

  readonly inputClasses = computed(() => {
    const classes: string[] = [];

    const styleClass = this.props()?.styleClass;
    if (styleClass) {
      classes.push(styleClass);
    }

    if (this.props()?.size === 'small') {
      classes.push('p-inputtext-sm');
    } else if (this.props()?.size === 'large') {
      classes.push('p-inputtext-lg');
    }

    if (this.props()?.variant === 'filled') {
      classes.push('p-filled');
    }

    return classes.join(' ');
  });

  readonly inputId = computed(() => `${this.key()}-input`);
}<|MERGE_RESOLUTION|>--- conflicted
+++ resolved
@@ -1,17 +1,6 @@
 import { ChangeDetectionStrategy, Component, computed, input } from '@angular/core';
-<<<<<<< HEAD
 import { FieldTree } from '@angular/forms/signals';
-import {
-  DynamicText, DynamicTextPipe,
-  ValidationMessages,
-  createResolvedErrorsSignal,
-  shouldShowErrors,
-} from '@ng-forge/dynamic-form';
-=======
-import { Field, FieldTree } from '@angular/forms/signals';
-import { DynamicText, DynamicTextPipe } from '@ng-forge/dynamic-form';
-import { PrimeErrorsComponent } from '../../shared/prime-errors.component';
->>>>>>> bc65273e
+import { DynamicText, DynamicTextPipe, ValidationMessages, createResolvedErrorsSignal, shouldShowErrors } from '@ng-forge/dynamic-form';
 import { PrimeInputComponent, PrimeInputProps } from './prime-input.type';
 import { AsyncPipe } from '@angular/common';
 import { InputText } from 'primeng/inputtext';
@@ -22,11 +11,7 @@
  */
 @Component({
   selector: 'df-prime-input',
-<<<<<<< HEAD
   imports: [InputText, DynamicTextPipe, AsyncPipe, FormsModule],
-=======
-  imports: [InputText, PrimeErrorsComponent, DynamicTextPipe, AsyncPipe, FormsModule, Field],
->>>>>>> bc65273e
   styleUrl: '../../styles/_form-field.scss',
   template: `
     @let f = field();
@@ -49,13 +34,9 @@
 
       @if (props()?.hint; as hint) {
       <small class="df-prime-hint">{{ hint | dynamicText | async }}</small>
-      }
-
-      @if (showErrors()) {
-      @for (error of resolvedErrors(); track error.kind) {
-        <small class="p-error">{{ error.message }}</small>
-      }
-    }
+      } @if (showErrors()) { @for (error of resolvedErrors(); track error.kind) {
+      <small class="p-error">{{ error.message }}</small>
+      } }
     </div>
   `,
   changeDetection: ChangeDetectionStrategy.OnPush,
@@ -74,6 +55,10 @@
   readonly className = input<string>('');
   readonly tabIndex = input<number>();
   readonly props = input<PrimeInputProps>();
+  readonly validationMessages = input<ValidationMessages>();
+
+  readonly resolvedErrors = createResolvedErrorsSignal(this.field, this.validationMessages);
+  readonly showErrors = shouldShowErrors(this.field);
 
   readonly inputClasses = computed(() => {
     const classes: string[] = [];
