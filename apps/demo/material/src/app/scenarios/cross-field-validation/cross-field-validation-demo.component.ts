--- conflicted
+++ resolved
@@ -3,16 +3,9 @@
 import { PasswordMatchingFormComponent } from './components/password-matching-form.component';
 import { ConditionalFieldsFormComponent } from './components/conditional-fields-form.component';
 import { DependentValidationFormComponent } from './components/dependent-validation-form.component';
-import { FormResetClearFormComponent } from './components/form-reset-clear-form.component';
 
 @Component({
-  imports: [
-    JsonPipe,
-    PasswordMatchingFormComponent,
-    ConditionalFieldsFormComponent,
-    DependentValidationFormComponent,
-    FormResetClearFormComponent,
-  ],
+  imports: [JsonPipe, PasswordMatchingFormComponent, ConditionalFieldsFormComponent, DependentValidationFormComponent],
   selector: 'demo-cross-field-validation',
   template: `
     <div class="cross-field-validation-demo">
@@ -21,55 +14,39 @@
 
       <div class="demo-controls">
         @for (scenario of scenarios; track scenario.id) {
-          <button (click)="loadScenario(scenario.id)" [class.active]="currentScenario() === scenario.id" class="scenario-btn">
-            {{ scenario.name }}
-          </button>
+        <button (click)="loadScenario(scenario.id)" [class.active]="currentScenario() === scenario.id" class="scenario-btn">
+          {{ scenario.name }}
+        </button>
         }
       </div>
 
       <div class="form-container">
-<<<<<<< HEAD
         @switch (currentScenario()) { @case ('password-matching') {
         <demo-password-matching-form (submitted)="onSubmit($event)" />
         } @case ('conditional-fields') {
         <demo-conditional-fields-form (submitted)="onSubmit($event)" />
         } @case ('dependent-validation') {
         <demo-dependent-validation-form (submitted)="onSubmit($event)" />
-        } @case ('form-reset-clear') {
-        <demo-form-reset-clear-form (submitted)="onSubmit($event)" />
         } }
-=======
-        @switch (currentScenario()) {
-          @case ('password-matching') {
-            <demo-password-matching-form (submitted)="onSubmit($event)" />
-          }
-          @case ('conditional-fields') {
-            <demo-conditional-fields-form (submitted)="onSubmit($event)" />
-          }
-          @case ('dependent-validation') {
-            <demo-dependent-validation-form (submitted)="onSubmit($event)" />
-          }
-        }
->>>>>>> f58b8c05
       </div>
 
       @if (showDebug()) {
-        <div class="debug-section">
-          <details>
-            <summary>Current Scenario</summary>
-            <pre>{{ currentScenario() | json }}</pre>
-          </details>
+      <div class="debug-section">
+        <details>
+          <summary>Current Scenario</summary>
+          <pre>{{ currentScenario() | json }}</pre>
+        </details>
 
-          <details>
-            <summary>Submission History</summary>
-            @for (submission of submissions(); track submission; let i = $index) {
-              <div class="submission-item">
-                <h4>Submission {{ i + 1 }}</h4>
-                <pre>{{ submission | json }}</pre>
-              </div>
-            }
-          </details>
-        </div>
+        <details>
+          <summary>Submission History</summary>
+          @for (submission of submissions(); track submission; let i = $index) {
+          <div class="submission-item">
+            <h4>Submission {{ i + 1 }}</h4>
+            <pre>{{ submission | json }}</pre>
+          </div>
+          }
+        </details>
+      </div>
       }
     </div>
   `,
@@ -181,11 +158,6 @@
       name: 'Dependent Validation',
       description: 'Fields with cascading dependencies',
     },
-    {
-      id: 'form-reset-clear',
-      name: 'Form Reset & Clear',
-      description: 'Demonstrates form reset and clear functionality',
-    },
   ];
 
   loadScenario(scenarioId: string) {
