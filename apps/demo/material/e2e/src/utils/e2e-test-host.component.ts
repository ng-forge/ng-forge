--- conflicted
+++ resolved
@@ -11,23 +11,14 @@
   selector: 'e2e-test-host',
   imports: [DynamicForm, JsonPipe],
   template: `
-    <div class="e2e-test-container" [id]="testId()" [attr.data-testid]="testId()">
+    <div class="e2e-test-container" [attr.data-testid]="testId()">
       @if (title()) {
-<<<<<<< HEAD
       <div class="form-header">
-        <h2 [id]="testId() + '-title'" [attr.data-testid]="testId() + '-title'">{{ title() }}</h2>
+        <h2 [attr.data-testid]="title() + '-title'">{{ title() }}</h2>
         @if (description()) {
         <p class="description">{{ description() }}</p>
         }
       </div>
-=======
-        <div class="form-header">
-          <h2 [attr.data-testid]="title() + '-title'">{{ title() }}</h2>
-          @if (description()) {
-            <p class="description">{{ description() }}</p>
-          }
-        </div>
->>>>>>> f58b8c05
       }
 
       <dynamic-form
@@ -43,10 +34,9 @@
           <summary>Form State (for debugging)</summary>
           <div class="form-data">
             <strong>Form Value:</strong>
-            <pre [id]="'form-value-' + testId()" [attr.data-testid]="'form-value-' + testId()">{{ formValue() | json }}</pre>
+            <pre [attr.data-testid]="'form-value-' + testId()">{{ formValue() | json }}</pre>
           </div>
           @if (showConfig()) {
-<<<<<<< HEAD
           <div class="form-config">
             <strong>Form Config:</strong>
             <pre [attr.data-testid]="'form-config-' + testId()">{{ config() | json }}</pre>
@@ -54,30 +44,12 @@
           } @if (submissionLog().length > 0) {
           <div class="submission-log">
             <strong>Submission Log:</strong>
-            <ul [id]="'submission-log-' + testId()" [attr.data-testid]="'submission-log-' + testId()">
+            <ul [attr.data-testid]="'submission-log-' + testId()">
               @for (submission of submissionLog(); track submission.timestamp; let i = $index) {
-              <li [id]="'submission-' + i" [attr.data-testid]="'submission-' + i">
-                {{ submission.timestamp }}: {{ submission.data | json }}
-              </li>
+              <li [attr.data-testid]="'submission-' + i">{{ submission.timestamp }}: {{ submission.data | json }}</li>
               }
             </ul>
           </div>
-=======
-            <div class="form-config">
-              <strong>Form Config:</strong>
-              <pre [attr.data-testid]="'form-config-' + testId()">{{ config() | json }}</pre>
-            </div>
-          }
-          @if (submissionLog().length > 0) {
-            <div class="submission-log">
-              <strong>Submission Log:</strong>
-              <ul [attr.data-testid]="'submission-log-' + testId()">
-                @for (submission of submissionLog(); track submission.timestamp; let i = $index) {
-                  <li [attr.data-testid]="'submission-' + i">{{ submission.timestamp }}: {{ submission.data | json }}</li>
-                }
-              </ul>
-            </div>
->>>>>>> f58b8c05
           }
         </details>
       </div>
@@ -202,7 +174,7 @@
     window.dispatchEvent(
       new CustomEvent('formSubmitted', {
         detail: submission,
-      }),
+      })
     );
   }
 
