--- conflicted
+++ resolved
@@ -1,11 +1,7 @@
 import { NgDocCategory } from '@ng-doc/core';
 
 const PrebuiltCategory: NgDocCategory = {
-<<<<<<< HEAD
-  title: 'Form Layout',
-=======
   title: 'Prebuilt Components',
->>>>>>> 7fd707de
   order: 4,
   expandable: true,
 };
