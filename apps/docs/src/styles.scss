@use '@ng-doc/app/styles/global';
@use '@ng-doc/app/styles/themes/dark.css';

// ============================================
<<<<<<< HEAD
// MATERIAL THEME
=======
// MATERIAL THEME (for docs UI only)
>>>>>>> cccb6032
// ============================================
@import '@angular/material/prebuilt-themes/indigo-pink.css';

// ============================================
<<<<<<< HEAD
// PRIMENG THEME
// ============================================
// Add PrimeNG theme imports here if needed

// ============================================
// IONIC THEME
// ============================================
// Add Ionic theme imports here if needed

// ============================================
// BOOTSTRAP THEME
// ============================================
@import 'bootstrap/dist/css/bootstrap.min.css';

// ============================================
// THEME ISOLATION
// ============================================
.theme-material {
  // Material-specific overrides if needed
}

.theme-primeng {
  // PrimeNG-specific overrides if needed
}

.theme-ionic {
  // Ionic-specific overrides if needed
}

.theme-bootstrap {
  // Bootstrap-specific overrides if needed
  font-family: -apple-system, BlinkMacSystemFont, "Segoe UI", Roboto, "Helvetica Neue", Arial, sans-serif;
}
=======
// IFRAME EXAMPLES
// ============================================
// PrimeNG and Ionic examples are loaded via iframes
// Their styles are isolated in their respective example apps
>>>>>>> cccb6032
<|MERGE_RESOLUTION|>--- conflicted
+++ resolved
@@ -2,52 +2,12 @@
 @use '@ng-doc/app/styles/themes/dark.css';
 
 // ============================================
-<<<<<<< HEAD
-// MATERIAL THEME
-=======
 // MATERIAL THEME (for docs UI only)
->>>>>>> cccb6032
 // ============================================
 @import '@angular/material/prebuilt-themes/indigo-pink.css';
 
 // ============================================
-<<<<<<< HEAD
-// PRIMENG THEME
-// ============================================
-// Add PrimeNG theme imports here if needed
-
-// ============================================
-// IONIC THEME
-// ============================================
-// Add Ionic theme imports here if needed
-
-// ============================================
-// BOOTSTRAP THEME
-// ============================================
-@import 'bootstrap/dist/css/bootstrap.min.css';
-
-// ============================================
-// THEME ISOLATION
-// ============================================
-.theme-material {
-  // Material-specific overrides if needed
-}
-
-.theme-primeng {
-  // PrimeNG-specific overrides if needed
-}
-
-.theme-ionic {
-  // Ionic-specific overrides if needed
-}
-
-.theme-bootstrap {
-  // Bootstrap-specific overrides if needed
-  font-family: -apple-system, BlinkMacSystemFont, "Segoe UI", Roboto, "Helvetica Neue", Arial, sans-serif;
-}
-=======
 // IFRAME EXAMPLES
 // ============================================
 // PrimeNG and Ionic examples are loaded via iframes
-// Their styles are isolated in their respective example apps
->>>>>>> cccb6032
+// Their styles are isolated in their respective example apps