import { Route } from '@angular/router';

export const appRoutes: Route[] = [
  {
    path: '',
    redirectTo: '/examples',
    pathMatch: 'full',
  },
  {
    path: 'examples',
    children: [
      {
        path: '',
        loadComponent: () => import('./examples/index/index.component').then((m) => m.IndexComponent),
      },
      {
        path: 'input',
        loadComponent: () => import('./examples/input-demo.component').then((m) => m.InputDemoComponent),
      },
      {
        path: 'select',
        loadComponent: () => import('./examples/select-demo.component').then((m) => m.SelectDemoComponent),
      },
      {
        path: 'checkbox',
        loadComponent: () => import('./examples/checkbox-demo.component').then((m) => m.CheckboxDemoComponent),
      },
      {
        path: 'toggle',
        loadComponent: () => import('./examples/toggle-demo.component').then((m) => m.ToggleDemoComponent),
      },
      {
        path: 'radio',
        loadComponent: () => import('./examples/radio-demo.component').then((m) => m.RadioDemoComponent),
      },
      {
        path: 'multi-checkbox',
        loadComponent: () => import('./examples/multi-checkbox-demo.component').then((m) => m.MultiCheckboxDemoComponent),
      },
      {
        path: 'textarea',
        loadComponent: () => import('./examples/textarea-demo.component').then((m) => m.TextareaDemoComponent),
      },
      {
        path: 'datepicker',
        loadComponent: () => import('./examples/datepicker-demo.component').then((m) => m.DatepickerDemoComponent),
      },
      {
        path: 'slider',
        loadComponent: () => import('./examples/slider-demo.component').then((m) => m.SliderDemoComponent),
      },
      {
        path: 'button',
        loadComponent: () => import('./examples/button-demo.component').then((m) => m.ButtonDemoComponent),
      },
      {
        path: 'complete-form',
        loadComponent: () => import('./examples/complete-form-demo.component').then((m) => m.CompleteFormDemoComponent),
      },
      {
        path: 'user-registration',
        loadComponent: () => import('./examples/user-registration-demo.component').then((m) => m.UserRegistrationDemoComponent),
      },
      {
        path: 'login',
        loadComponent: () => import('./examples/login-demo.component').then((m) => m.LoginDemoComponent),
      },
      {
        path: 'paginated-form',
        loadComponent: () => import('./examples/paginated-form-demo.component').then((m) => m.PaginatedFormDemoComponent),
      },
      {
        path: 'array',
        loadComponent: () => import('./examples/array-demo.component').then((m) => m.ArrayDemoComponent),
      },
      {
        path: 'group',
        loadComponent: () => import('./examples/group-demo.component').then((m) => m.GroupDemoComponent),
      },
      {
        path: 'row',
        loadComponent: () => import('./examples/row-demo.component').then((m) => m.RowDemoComponent),
      },
      {
        path: 'conditional-logic-showcase',
        loadComponent: () =>
          import('./examples/conditional-logic-showcase-demo.component').then((m) => m.ConditionalLogicShowcaseDemoComponent),
<<<<<<< HEAD
      },
      {
        path: 'custom-validators',
        loadComponent: () => import('./examples/custom-validators-demo.component').then((m) => m.CustomValidatorsDemoComponent),
=======
>>>>>>> 326895a9
      },
    ],
  },
];<|MERGE_RESOLUTION|>--- conflicted
+++ resolved
@@ -85,13 +85,10 @@
         path: 'conditional-logic-showcase',
         loadComponent: () =>
           import('./examples/conditional-logic-showcase-demo.component').then((m) => m.ConditionalLogicShowcaseDemoComponent),
-<<<<<<< HEAD
       },
       {
         path: 'custom-validators',
         loadComponent: () => import('./examples/custom-validators-demo.component').then((m) => m.CustomValidatorsDemoComponent),
-=======
->>>>>>> 326895a9
       },
     ],
   },
