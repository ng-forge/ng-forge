--- conflicted
+++ resolved
@@ -85,21 +85,12 @@
     loadChildren: () => import('./multi-page-navigation/multi-page-navigation.routes'),
   },
 
-<<<<<<< HEAD
-  // Scenario List Tests - Refactored into folder structure
-  {
-    path: 'scenarios',
-    loadChildren: () => import('./scenario-list/scenario-list.routes'),
-  },
-
   // Submission Behavior Tests - Tests for form submission and button disabled states
   {
     path: 'submission-behavior',
     loadChildren: () => import('./submission-behavior/submission-behavior.routes'),
   },
 
-=======
->>>>>>> 40e3054f
   // User Journey Flows Tests - Refactored into folder structure
   {
     path: 'user-journey-flows',
