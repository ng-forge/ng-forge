{
  "compileOnSave": false,
  "compilerOptions": {
    "rootDir": ".",
    "sourceMap": true,
    "declaration": false,
    "moduleResolution": "node",
    "emitDecoratorMetadata": true,
    "experimentalDecorators": true,
    "importHelpers": true,
    "target": "es2015",
    "module": "esnext",
    "lib": ["es2020", "dom"],
    "skipLibCheck": true,
    "skipDefaultLibCheck": true,
    "baseUrl": ".",
    "paths": {
      "@ng-doc/generated": ["dist/ng-doc/docs"],
      "@ng-forge/dynamic-form": ["packages/dynamic-form/src/index.ts"],
<<<<<<< HEAD
      "@ng-forge/dynamic-form-bootstrap": ["packages/dynamic-form-bootstrap/src/index.ts"],
      "@ng-forge/dynamic-form-bootstrap/no-augmentation": ["packages/dynamic-form-bootstrap/src/no-augmentation/index.ts"],
      "@ng-forge/dynamic-form-material": ["packages/dynamic-form-material/src/index.ts"]
=======
      "@ng-forge/dynamic-form-ionic": ["packages/dynamic-form-ionic/src/index.ts"],
      "@ng-forge/dynamic-form-material": ["packages/dynamic-form-material/src/index.ts"],
      "@ng-forge/dynamic-form-primeng": ["packages/dynamic-form-primeng/src/index.ts"],
      "@examples/material/*": ["apps/examples/material/src/app/examples/*"],
      "@examples/ionic/*": ["apps/examples/ionic/src/app/examples/*"],
      "@examples/primeng/*": ["apps/examples/primeng/src/app/examples/*"]
>>>>>>> cccb6032
    }
  },
  "exclude": ["node_modules", "tmp"]
}<|MERGE_RESOLUTION|>--- conflicted
+++ resolved
@@ -17,18 +17,15 @@
     "paths": {
       "@ng-doc/generated": ["dist/ng-doc/docs"],
       "@ng-forge/dynamic-form": ["packages/dynamic-form/src/index.ts"],
-<<<<<<< HEAD
       "@ng-forge/dynamic-form-bootstrap": ["packages/dynamic-form-bootstrap/src/index.ts"],
       "@ng-forge/dynamic-form-bootstrap/no-augmentation": ["packages/dynamic-form-bootstrap/src/no-augmentation/index.ts"],
-      "@ng-forge/dynamic-form-material": ["packages/dynamic-form-material/src/index.ts"]
-=======
       "@ng-forge/dynamic-form-ionic": ["packages/dynamic-form-ionic/src/index.ts"],
       "@ng-forge/dynamic-form-material": ["packages/dynamic-form-material/src/index.ts"],
       "@ng-forge/dynamic-form-primeng": ["packages/dynamic-form-primeng/src/index.ts"],
       "@examples/material/*": ["apps/examples/material/src/app/examples/*"],
       "@examples/ionic/*": ["apps/examples/ionic/src/app/examples/*"],
-      "@examples/primeng/*": ["apps/examples/primeng/src/app/examples/*"]
->>>>>>> cccb6032
+      "@examples/primeng/*": ["apps/examples/primeng/src/app/examples/*"],
+      "@examples/bootstrap/*": ["apps/examples/bootstrap/src/app/examples/*"]
     }
   },
   "exclude": ["node_modules", "tmp"]
